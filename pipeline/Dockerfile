# Pull official Python base image
FROM python:3.9

# Configure Python logs to stream to stdout without buffering
ENV PYTHONUNBUFFERED 1

<<<<<<< HEAD
# Install GDAL and related dependencies
RUN apt-get update -y && apt-get upgrade -y && apt-get install -y --no-install-recommends gdal-bin libgdal-dev python3-gdal
=======
RUN apt-get update && \
    apt-get install -y --no-install-recommends gdal-bin libgdal-dev python3-gdal
>>>>>>> 654e2c49

# Set working directory in container
WORKDIR /pipeline

# Install requirements based on declared environment
COPY requirements.txt .
RUN pip install --no-cache-dir -r requirements.txt

# Copy remaining application code to container
COPY . .

# Run the development server
CMD ["bash", "setup.sh", "--migrate", "--load-geos", "--load-programs", "--load-geo-metrics"]<|MERGE_RESOLUTION|>--- conflicted
+++ resolved
@@ -4,13 +4,9 @@
 # Configure Python logs to stream to stdout without buffering
 ENV PYTHONUNBUFFERED 1
 
-<<<<<<< HEAD
 # Install GDAL and related dependencies
-RUN apt-get update -y && apt-get upgrade -y && apt-get install -y --no-install-recommends gdal-bin libgdal-dev python3-gdal
-=======
 RUN apt-get update && \
     apt-get install -y --no-install-recommends gdal-bin libgdal-dev python3-gdal
->>>>>>> 654e2c49
 
 # Set working directory in container
 WORKDIR /pipeline
