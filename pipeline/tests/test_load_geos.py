--- conflicted
+++ resolved
@@ -1,22 +1,10 @@
 from unittest.mock import patch
 from django.conf import settings
 from common.storage import CloudDataReader, LocalDataReader
-
-<<<<<<< HEAD
 from django.core.management import call_command
 from django.test import SimpleTestCase
 
 
-class Test_Load_Geos(
-    SimpleTestCase
-):
-    @patch(
-        "tax_credit.models.Geography_Type"
-    )
-    @patch("tax_credit.models.Geography")
-    def test_load_geos_runs(self, patch_geo_type, patch_geography):
-        call_command("load_geos")
-=======
 
 class Test_Load_Geos(
     SimpleTestCase
@@ -47,5 +35,4 @@
         iterator = reader.geoparquet_iterator(filepath)
         first_item = next(iterator)
 
-    # TODO: should we have tests for reading CSVs also?
->>>>>>> 1f009300
+    # TODO: should we have tests for reading CSVs also?