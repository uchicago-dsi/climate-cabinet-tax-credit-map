--- conflicted
+++ resolved
@@ -1,13 +1,10 @@
 from unittest.mock import patch
 from django.conf import settings
 from common.storage import CloudDataReader, LocalDataReader
-<<<<<<< HEAD
 from tax_credit.models import Geography, Geography_Type
-=======
+
 from django.core.management import call_command
 from django.test import SimpleTestCase
-
->>>>>>> 654e2c49
 
 
 class Test_Load_Geos(
