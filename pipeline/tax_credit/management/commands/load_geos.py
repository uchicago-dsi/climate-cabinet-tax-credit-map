--- conflicted
+++ resolved
@@ -19,19 +19,10 @@
 
 class GeographyLoadJob:
     def __init__(
-<<<<<<< HEAD
-        self,
-        file_name: str,
-        geography_type_value: str,
-        feature_col_in_src: str,
-    ):
-        """Creates a job loading a given parquet file into the DB.
-=======
         self, file_name: str, geography_type_value: str, feature_col_in_src: str
     ):
         """
         Creates a job loading a given parquet file into the DB
->>>>>>> 1f009300
 
         Args:
             file_name (str): the name of the parquet file to laod
@@ -200,11 +191,7 @@
                 Geography(
                     name=row[job.feature_col_in_src],
                     geography_type=geography_type,
-<<<<<<< HEAD
                     boundary=self._ensure_multipolygon(row["geometry"]),
-=======
-                    boundary=self._convert_geometry(row["geometry"]),
->>>>>>> 1f009300
                     as_of=datetime.now(),  # TODO this is wrong, need to look into finding as of... probbly a column header to validate and use
                     source=job.file_name,  # TODO again this isn't it......
                 )
@@ -238,13 +225,4 @@
         Returns:
             A Django multipolygon that can be inserted into
         """
-<<<<<<< HEAD
-        return geom if geom.geom_type == "MultiPolygon" else MultiPolygon(geom)
-=======
-        django_geom = GEOSGeometry(geom.wkt)
-        return (
-            django_geom
-            if geom.geom_type == "MultiPolygon"
-            else MultiPolygon(django_geom)
-        )
->>>>>>> 1f009300
+        return geom if geom.geom_type == "MultiPolygon" else MultiPolygon(geom)