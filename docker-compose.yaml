version: "3.4"
services:
  # POSTGIS
  climate-cabinet-postgis:
    image: postgis/postgis:13-3.3
    environment:
      - POSTGRES_PASSWORD=postgres
    volumes:
      - ./pgdata2:/var/lib/postgresql/data
    ports:
      - "5432:5432"

  # PIPELINE
  climate-cabinet-pipeline:
    restart: unless-stopped
    environment:
      - DJANGO_SECRET_KEY=local
      - ENV=DEV
      - POSTGRES_DB=postgres
      - POSTGRES_USER=postgres
      - POSTGRES_PASSWORD=postgres
      - POSTGRES_HOST=climate-cabinet-postgis
      - CLOUD_STORAGE_BUCKET=ira-map-data
      - GOOGLE_APPLICATION_CREDENTIALS=/pipeline/config/climate-cabinet-398217-7a8f5e2ec425.json
      - POSTGRES_CHECK_TIMEOUT=120
    build:
      context: pipeline
    # command: bash setup.sh --migrate
    # command: bash setup.sh --migrate --load-dependent-tables
<<<<<<< HEAD
    command: python3 -m manage load_assoc_table
=======
    # command: python3 -m manage load_assoc_table --only-assoc county distressed
>>>>>>> a1618685

    # command: python3 -m manage load_dependent_tables --skip-file dci_clean.geoparquet justice40.geoparquet
    volumes:
      - ./pipeline:/pipeline
      - ./data:/data
    depends_on:
      - climate-cabinet-postgis
      - climate-cabinet-pgadmin
    profiles:
      - pipeline

  # PGADMIN DATABASE GUI
  climate-cabinet-pgadmin:
    depends_on:
      - climate-cabinet-postgis
    image: dpage/pgadmin4
    platform: linux/arm64
    environment:
      - COMPOSE_HTTP_TIMEOUT=300
      - PGADMIN_DEFAULT_EMAIL=admin@pgadmin.com
      - PGADMIN_DEFAULT_PASSWORD=p@sssw0rd!123
      - PGADMIN_LISTEN_PORT=443
      - PGADMIN_CONFIG_SERVER_MODE=False
      - PGADMIN_CONFIG_MASTER_PASSWORD_REQUIRED=False
    ports:
      - "443:443"
    volumes:
      - ./server.local.json:/pgadmin4/servers.json

  # DASHBOARD
  climate-cabinet-dashboard:
    build:
      context: dashboard
    depends_on:
      - climate-cabinet-postgis
    restart: always
    ports:
      - 3000:3000
    volumes:
      - ./dashboard:/app
      - /app/node_modules
      - /app/.next
    profiles:
      - dashboard


      

<|MERGE_RESOLUTION|>--- conflicted
+++ resolved
@@ -27,11 +27,7 @@
       context: pipeline
     # command: bash setup.sh --migrate
     # command: bash setup.sh --migrate --load-dependent-tables
-<<<<<<< HEAD
-    command: python3 -m manage load_assoc_table
-=======
     # command: python3 -m manage load_assoc_table --only-assoc county distressed
->>>>>>> a1618685
 
     # command: python3 -m manage load_dependent_tables --skip-file dci_clean.geoparquet justice40.geoparquet
     volumes:
