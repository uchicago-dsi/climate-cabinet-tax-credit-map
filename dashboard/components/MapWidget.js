--- conflicted
+++ resolved
@@ -20,14 +20,8 @@
 } from "@/states/search";
 import { useLayers } from "@/hooks/useLayers";
 
+
 function MapWidget() {
-  console.log("rendering map");
-  const reportSnap = useSnapshot(reportStore);
-  const baseMapSnap = useSnapshot(baseMapStore);
-  const layerSnap = useSnapshot(layerStore);
-  const layerClient = useLayers(reportSnap.report, layerStore);
-
-<<<<<<< HEAD
     const reportSnap = useSnapshot(reportStore);
     const baseMapSnap = useSnapshot(baseMapStore);
     const layerSnap = useSnapshot(layerStore);
@@ -40,9 +34,7 @@
         >
             <Suspense fallback={<Banner notificationText={"Loading geographies..."} />}>
             <DeckGL
-                layers={Object
-                    .entries(layerSnap)
-                    .reduce((layers, [id, state]) => {
+                layers={Object.entries(layerSnap).reduce((layers, [id, state]) => {
                         if (state.visible) {
                             let lyr = layerClient.getLayer(id);
                             layers.push(lyr);
@@ -52,12 +44,15 @@
                 initialViewState={viewportStore.current}
                 controller={true}
             >
-                { layerClient.hoverInfo && <Tooltip hoverInfo={layerClient.hoverInfo} />}
                 <Map
                     mapStyle={baseMapSnap.selected.url}
                     mapboxAccessToken={process.env.NEXT_PUBLIC_MAPBOX_ACCESS_TOKEN}
                 />
             </DeckGL>
+            {/* TODO: add a picking radius here to layers?*/}
+            {layerClient.hoverInfo && (
+              <Tooltip hoverInfo={layerClient.hoverInfo} />
+            )}
             <div className="absolute right-4 top-4 bg-white p-2">
                 <MapControlPanel 
                     baseMapSnap={baseMapSnap}
@@ -68,48 +63,6 @@
             </Suspense>
         </div>
     );
-=======
-  return (
-    <div className="grid grid-cols-2 m-0 p-0">
-      <div
-        className="relative overflow-hidden"
-        style={{ width: 1000, height: 1000 }}
-      >
-        <Suspense
-          fallback={<Banner notificationText={"Loading geographies..."} />}
-        >
-          <DeckGL
-            layers={Object.entries(layerSnap).reduce((layers, [id, state]) => {
-              if (state.visible) {
-                let lyr = layerClient.getLayer(id);
-                layers.push(lyr);
-              }
-              return layers;
-            }, [])}
-            initialViewState={viewportStore.current}
-            controller={true}
-          >
-            <Map
-              mapStyle={baseMapSnap.selected.url}
-              mapboxAccessToken={process.env.NEXT_PUBLIC_MAPBOX_ACCESS_TOKEN}
-            />
-          </DeckGL>
-          {/* TODO: add a picking radius here to layers?*/}
-          {layerClient.hoverInfo && (
-            <Tooltip hoverInfo={layerClient.hoverInfo} />
-          )}
-          <div className="absolute right-4 top-4 bg-white p-2">
-            <MapControlPanel
-              baseMapSnap={baseMapSnap}
-              reportSnap={reportSnap.report}
-              layerStore={layerStore}
-            />
-          </div>
-        </Suspense>
-      </div>
-    </div>
-  );
->>>>>>> 8e380a52
 }
 
 export default MapWidget;