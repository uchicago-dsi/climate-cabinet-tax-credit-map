--- conflicted
+++ resolved
@@ -4,13 +4,8 @@
 
 export default function Header() {
   return (
-<<<<<<< HEAD
-    <nav className="flex flex-row pb-2 pt-2">
-      <div className="w-[200px]">
-=======
     <div className="flex flex-row">
       <div className="flex flex-1 justify-start items-center">
->>>>>>> 654e2c49
         <a href="https://www.climatecabinetaction.org/">
           <Image
             src="/images/climate-cabinet-education-black.png"
