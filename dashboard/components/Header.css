--- conflicted
+++ resolved
@@ -3,9 +3,5 @@
 }
 
 .nav-menu a:hover {
-<<<<<<< HEAD
     @apply hover:border-b-2 hover:border-ccblue-dark transition duration-300 ease-in-out
-=======
-    @apply bg-ccgray-light 
->>>>>>> aa665fd0
 }