--- conflicted
+++ resolved
@@ -7,40 +7,160 @@
 import "@/app/globals.css";
 import 'mapbox-gl/dist/mapbox-gl.css';
 
+import Autocomplete from "@/components/Autocomplete";
+import Communities from "@/components/Communities";
+import Footer from "@/components/Footer";
+import Header from "@/components/Header";
+import Locales from "@/components/Locales";
+import Image from "next/image";
 
 
 export default async function Home() {
-
   return (
-<<<<<<< HEAD
-    <>
-    <div className="w-full p-5">
-        <h2>Home</h2>
-=======
     <main className="w-full">
-      <div className="w-full p-5">
-        <Header />
+      <div className="w-full px-10">
       </div>
-      <div className="w-full px-5">
-        <SearchBar />
-      </div>
-      {/* add this in order to resize <div className="relative w-3/4" ref={containerRef}> */}
-      <div className="flex w-full py-10">
-        <div className="relative w-3/4 overflow-hidden" ref={containerRef}>
-          {/* <Tooltip /> */}
-          <DeckGLMap />
-          <div className="absolute right-4 top-4 bg-white p-2">
-            <ControlPanel />
+      <div className="py-5 bg-ccgray-light">
+        <div className="w-full text-center justify-center px-10">
+          <h1>Clean Energy Tax Credit Bonus Eligibility Map</h1>
+          <p className="py-5">
+            Discover which Inflation Reduction Act (IRA) bonus territories fall
+            in your jurisdiction to lower utility costs and maximize
+            environmental impact.
+          </p>
+        </div>
+        <div className="flex w-full text-center justify-center px-10">
+          <div className="w-2/3">
+            <h2>Search Now</h2>
+            <p>
+              Enter the name of a state, county, municipality, or rural electric
+              cooperative to view its Justice 40 communities, energy
+              communities, and designated low-income census tracts and MSAs on
+              an interactive map and a description of available tax credit
+              programs.
+            </p>
+            <form className="flex flex-row">
+              <Autocomplete />
+              <button className="cc-button mx-2">Submit</button>
+            </form>
+            <div>
+          </div>
           </div>
         </div>
-        <div className="flex flex-col w-1/4 h-[75vh] overflow-hidden px-5">
-          <SummaryStats />
+      </div>
+      <div className="flex justify-center">
+        <Image
+          src="/images/map-placeholder.png"
+          alt="locale"
+          width={1378} // width of the original image
+          height={816} // height of the original image
+        />{" "}
+      </div>
+      <div className="flex flex-row px-10 py-10">
+        <div className="w-1/2">
+          <h4>
+            The Inflation Reduction Act (IRA), signed into law on August 16,
+            2022, is the biggest federal investment in climate in the United
+            States’ history.
+          </h4>
+          <p>
+            The legislation pledges an estimated $369 billion for clean energy
+            and climate projects over the next 10 years, two-thirds of which
+            will be distributed through clean energy tax credits.
+          </p>
+          <p>
+            For the first time, public utility companies can access these tax
+            credits directly to save money rather than going through a tax
+            equity partner as a middleman. Furthermore, they can significantly
+            boost their tax credit value by investing in certain geographic
+            areas:
+          </p>
+        </div>
+        <div className="flex w-1/2 border mx-20 my-5">
+          <div className="flex flex-col w-full text-center">
+            <h4>Did you know?</h4>
+            <p>2/3</p>
+            <p>
+              of the total funding within the IRA will be delivered via clean
+              energy tax credits
+            </p>
+          </div>
         </div>
       </div>
-      <div className="p-5">
-        <Footer />
->>>>>>> 9bfb6db0
+      <div className="flex w-full justify-center">
+        <div className="w-3/4">
+          <Communities />
+        </div>
       </div>
-    </>
+      <div className="flex px-10">
+        <p>
+          However, to date, no one has mapped these key communities and their
+          overlap for cooperative or municipal leaders, forcing them to rely on
+          guesswork to make big investment decisions. To close this gap and
+          reduce barriers to equitable IRA implementation, Climate Cabinet
+          launched the tool for public use in 2023. Lorem ipsum dolor sit amet,
+          consectetur adipiscing elit, sed do eiusmod tempor incididunt ut
+          labore et dolore magna aliqua. Tristique et egestas quis ipsum
+          suspendisse ultrices gravida. Ultricies integer quis auctor elit sed.
+          Arcu bibendum at varius vel. Augue neque gravida in fermentum et
+          sollicitudin ac orci. Egestas erat imperdiet sed euismod nisi porta
+          lorem mollis aliquam. Enim nec dui nunc mattis enim ut. Amet justo
+          donec enim diam vulputate ut. Velit laoreet id donec ultrices
+          tincidunt arcu. Scelerisque purus semper eget duis. Dignissim enim sit
+          amet venenatis urna cursus.{" "}
+        </p>
+      </div>
+      <div className="flex flex-col w-full px-10">
+        <div className="flex w-full justify-end">
+          <h3>Locale Spotlight</h3>
+        </div>
+        <div>
+          <Locales />
+        </div>
+      </div>
+      <div className="flex w-full justify-center">
+        <div className="flex flex-col text-center border w-1/2 mx-20 my-5 p-5">
+          <h4>Did you know?</h4>
+          <p>
+            There is a 30 percent base tax credit for clean energy projects that
+            meet certain criteria, but project developers and utilities can push
+            the value of these credits WAY higher--if they build in the right
+            places.
+          </p>
+        </div>
+      </div>
+      <div className="px-10 py-5">
+        <h5>Acknowledgements</h5>
+        <p>
+          <b>
+            Lorem ipsum dolor sit amet, consectetur adipiscing elit, sed do
+            eiusmod tempor incididunt ut labore et dolore magna aliqua.
+          </b>{" "}
+          Tristique et egestas quis ipsum suspendisse ultrices gravida.
+          Ultricies integer quis auctor elit sed. Arcu bibendum at varius vel.
+          Augue neque gravida in fermentum et sollicitudin ac orci. Egestas erat
+          imperdiet sed euismod nisi porta lorem mollis aliquam. Enim nec dui
+          nunc mattis enim ut. Amet justo donec enim diam vulputate ut. Velit
+          laoreet id donec ultrices tincidunt arcu. Scelerisque purus semper
+          eget duis. Dignissim enim sit amet venenatis urna cursus.{" "}
+        </p>
+        <h5>Have Questions?</h5>
+        <p>
+          <b>
+            Lorem ipsum dolor sit amet, consectetur adipiscing elit, sed do
+            eiusmod tempor incididunt ut labore et dolore magna aliqua.
+          </b>{" "}
+          Tristique et egestas quis ipsum suspendisse ultrices gravida.
+          Ultricies integer quis auctor elit sed. Arcu bibendum at varius vel.
+          Augue neque gravida in fermentum et sollicitudin ac orci. Egestas erat
+          imperdiet sed euismod nisi porta lorem mollis aliquam. Enim nec dui
+          nunc mattis enim ut. Amet justo donec enim diam vulputate ut. Velit
+          laoreet id donec ultrices tincidunt arcu. Scelerisque purus semper
+          eget duis. Dignissim enim sit amet venenatis urna cursus.{" "}
+        </p>
+      </div>
+      <div>
+      </div>
+    </main>
   );
-}+}
