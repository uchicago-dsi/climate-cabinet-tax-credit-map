--- conflicted
+++ resolved
@@ -17,7 +17,6 @@
 
 export default async function Home() {
   return (
-<<<<<<< HEAD
     <main className="w-full">
       <div className="w-full px-10">
       </div>
@@ -85,22 +84,6 @@
               of the total funding within the IRA will be delivered via clean
               energy tax credits
             </p>
-=======
-    <main className="w-screen">
-      <div className="max-w-7xl mx-auto py-5">
-        <Header />
-      </div>
-      <div className="max-w-7xl mx-auto">
-        <SearchBar />
-      </div>
-      {/* add this in order to resize <div className="relative w-3/4" ref={containerRef}> */}
-      <div className="max-w-7xl mx-auto flex py-10">
-        <div className="relative w-3/4 overflow-hidden" ref={containerRef}>
-          {/* <Tooltip /> */}
-          <DeckGLMap />
-          <div className="absolute right-4 top-4 bg-white p-2">
-            <ControlPanel />
->>>>>>> 654e2c49
           </div>
         </div>
       </div>
@@ -135,7 +118,6 @@
           <Locales />
         </div>
       </div>
-<<<<<<< HEAD
       <div className="flex w-full justify-center">
         <div className="flex flex-col text-center border w-1/2 mx-20 my-5 p-5">
           <h4>Did you know?</h4>
@@ -177,11 +159,8 @@
           eget duis. Dignissim enim sit amet venenatis urna cursus.{" "}
         </p>
       </div>
-      <div>
-=======
       <div className="w-full py-5">
         <Footer />
->>>>>>> 654e2c49
       </div>
     </main>
   );
